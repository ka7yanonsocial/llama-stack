--- conflicted
+++ resolved
@@ -9510,15 +9510,9 @@
                         ],
                         "description": "The schema format of the dataset. One of - messages: The dataset contains a messages column with list of messages for post-training."
                     },
-<<<<<<< HEAD
                     "data_reference": {
                         "$ref": "#/components/schemas/DataReference",
                         "description": "The data reference of the dataset. Examples: - { \"type\": \"uri\", \"uri\": \"https://mywebsite.com/mydata.jsonl\" } - { \"type\": \"uri\", \"uri\": \"lsfs://mydata.jsonl\" } - { \"type\": \"huggingface\", \"dataset_path\": \"tatsu-lab/alpaca\", \"params\": { \"split\": \"train\" } } - { \"type\": \"rows\", \"rows\": [ { \"messages\": [ {\"role\": \"user\", \"content\": \"Hello, world!\"}, {\"role\": \"assistant\", \"content\": \"Hello, world!\"}, ] } ] }"
-=======
-                    "data_source": {
-                        "$ref": "#/components/schemas/DataSource",
-                        "description": "The data source of the dataset. Examples: - { \"type\": \"uri\", \"uri\": \"https://mywebsite.com/mydata.jsonl\" } - { \"type\": \"uri\", \"uri\": \"lsfs://mydata.jsonl\" } - { \"type\": \"huggingface\", \"dataset_path\": \"tatsu-lab/alpaca\", \"params\": { \"split\": \"train\" } } - { \"type\": \"rows\", \"rows\": [ { \"messages\": [ {\"role\": \"user\", \"content\": \"Hello, world!\"}, {\"role\": \"assistant\", \"content\": \"Hello, world!\"}, ] } ] }"
->>>>>>> 1d80ec7f
                     },
                     "metadata": {
                         "type": "object",
